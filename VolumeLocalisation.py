--- conflicted
+++ resolved
@@ -75,13 +75,10 @@
         self.model = DPGMM(self.dims)
         for point in self.posterior_samples:
             self.model.add(point)
-<<<<<<< HEAD
+
         self.model.setPrior(mean = celestial_to_cartesian(np.mean(self.posterior_samples,axis=1)), scale=np.prod(celestial_to_cartesian(np.array([self.dD,self.dDEC,self.dRA]))))
-        sys.stderr.write("prior scale = %.3e\n"%(np.prod(celestial_to_cartesian(np.array([self.dD,self.dDEC,self.dRA])))))
-=======
-        self.model.setPrior(mean = np.mean(self.posterior_samples,axis=0), scale=self.dD*self.dDEC*self.dRA)
-        sys.stderr.write("prior scale = %.5e\n"%(self.dD*self.dDEC*self.dRA))
->>>>>>> d1c56e2b
+        sys.stderr.write("prior scale = %.5e\n"%(np.prod(celestial_to_cartesian(np.array([self.dD,self.dDEC,self.dRA])))))
+
         self.model.setThreshold(1e-4)
         self.model.setConcGamma(1,1)
     
